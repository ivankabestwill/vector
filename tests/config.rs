--- conflicted
+++ resolved
@@ -4,13 +4,8 @@
     topology,
 };
 
-<<<<<<< HEAD
-pub async fn load(config: &str) -> Result<Vec<String>, Vec<String>> {
-    match Config::load(config.as_bytes()) {
-=======
 async fn load(config: &str) -> Result<Vec<String>, Vec<String>> {
     match config::load_from_str(config) {
->>>>>>> 75844bc0
         Ok(c) => {
             let diff = ConfigDiff::initial(&c);
             match (
