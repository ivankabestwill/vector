--- conflicted
+++ resolved
@@ -105,13 +105,10 @@
 # API
 async-graphql = { version = "1.17.21", optional = true }
 async-graphql-warp = { version = "1.17.18", optional = true }
-<<<<<<< HEAD
 graphql_client = { version = "0.9.0", optional = true }
 tokio-tungstenite = {version = "0.11.0", optional = true }
 futures-util = {version = "0.3.5", optional = true }
 weak-table = { version = "0.3.0", optional = true }
-=======
->>>>>>> 10144e82
 
 # External libs
 derivative = "1.0"
@@ -265,7 +262,6 @@
 # transforms and sinks should depend on this feature.
 kubernetes = ["k8s-openapi", "evmap"]
 
-<<<<<<< HEAD
 # API
 api = [
   "async-graphql",
@@ -275,10 +271,6 @@
   "futures-util",
   "weak-table",
 ]
-=======
-# This enables the API
-api = ["async-graphql", "async-graphql-warp"]
->>>>>>> 10144e82
 
 # Sources
 sources = [
